# clang-expand :dragon:

![Here be picture](demo.gif)

A clang tool for happy refactoring without source-code gymnastics.

## Overview

I recently overheard the following conversation on my way to work, that may seem familiar to you:

> __Gandalf__: It is important to refactor your code and keep functions concise and coherent.  
> __Harry Potter__: Yeah, sure, but I hate having to jump around between files to get the full picture of what my code is doing. One function = one place to look.  
> __Obi Wan Kenobi__: Use the force, Harry.  
> __Gandalf__: He means *clang-expand* :sparkles:

Inspired by Gandalf's words, I set out to find a solution to Harry's problem and built *clang-expand*. Point it at a function invocation in your source code and tell it where to look for stuff, and it will find the correct definition of that particular (template) function, method, operator overload or even constructor and "expand" it into the current scope. *Expanding* means it will:

1. Replace parameters with respective argument expressions. That is, for a
function `f(int x)` that you call with `f(5)`, clang-expand will rewrite every
occurrence of `x` inside `f` to `5`. Note that since clang-expand uses clang, it
actually understands C++ and knows what occurrences of `x` are parameter
references and what aren't.

<p align="center">
<table align="center">
<tr><th colspan="2">Given</th></tr>
<tr valign="top"><td colspan="2"><sub><pre lang="cpp">
template&lt;typename Range&gt;
void magic(Range& range) {
  auto iterator = std::find(range.begin(), range.end(), 42);
  if (iterator != range.end()) {
    range.erase(iterator);
    std::cout << "Successfully erased all meaning of life\n";
  }
}
</pre></sub></td></tr>
<tr><th>Unexpanded</th><th>Expanded</th></tr>
<tr valign="top">
<td><sub><pre lang="cpp">
std::vector<int> v = {1, 42, 3};                                       &nbsp;
magic(v);
^
</pre></sub></td>
<td><sub><pre lang="cpp">
std::vector<int> v = {1, 42, 3};
auto iterator = std::find(v.begin(), v.end(), 42);
if (iterator != v.end()) {
  std::cout << "Successfully erased all meaning of life\n";
  v.erase(iterator);
}
</pre></sub></td>
</tr>
</table>
</p>

As you can see, clang-expand actually instantiated the template function during
the expansion. This is because on the level that it operates on within the clang
AST, semantic analysis, including template type deduction, are already complete.
This means that calling templates is not a problem for clang-expand.

2. If you're assigning the return value of a function you expand to a
variable, clang-expand will replace every `return` statement inside the function
with an assignment. It attempts to do this in a reasonably intelligent way,
constructing the variable with the return value directly if there is only one
`return` and else first declaring the variable and then assigning. The latter
only works if the type of the variable is default-constructible and clang-expand
will refuse to expand otherwise.

<table>
<tr><th colspan="2">Given</th></tr>
<tr valign="top"><td colspan="2"><sub><pre lang="cpp">
std::string concat(const std::string&amp; first, const std::string&amp; second) {
  return first + "-"s + second;
}
<br>
std::string concat(const std::string&amp; first, const std::string&amp; second, bool kebab) {
  if (kebab) {
    return first + "-"s + second;
  } else {
    return first + std::toupper(second.front(), {}) + second.substr(1);
  }
}
</pre></sub></td></tr>
<tr><th>Unexpanded</th><th>Expanded</th></tr>
<tr valign="top">
<td><sub><pre lang="cpp">
auto kebab = concat("clang", "expand");
             ^
</pre></sub></td>
<td><sub><pre lang="cpp">
std::string kebab = "clang" + "-"s + "expand";
</pre></sub></td>
</tr>
<tr><th>Unexpanded</th><th>Expanded</th></tr>
<tr valign="top">
<td><sub><pre lang="cpp">
auto maybeCamel = concat("clang", "expand", flipCoin());
                  ^
</pre></sub></td>
<td><sub><pre lang="cpp">
std::string maybeCamel;
if (flipCoin()) {
  maybeCamel = "clang" + "-"s + "expand";
} else {
  maybeCamel = "clang" + std::toupper("expand".front(), {}) + "expand".substr(1);
}
</pre></sub></td>
</tr>
</table>

3. If you're calling a method, clang-expand will prepend the base to every method or member of referenced inside:

<table>
<tr><th>Unexpanded</th><th>Expanded<sup><a href="#fn1">1</a></sup></th></tr>
<tr valign="top">
<td><sub><pre lang="cpp">
std::vector<int> my_vec;                                     &nbsp;
my_vec.emplace_back(42);
       ^
</pre></sub></td>
<td><sub><pre lang="cpp">
<<<<<<< HEAD
std::vector<int> my_vec;
if (my_vec.__end_ < my_vec.end_cap())
=======
std::vector<int> my_vec;                                     &nbsp;
if (my_vec.__end_ < my_vec.__end_cap())
>>>>>>> 83022516
{
    __RAII_IncreaseAnnotator __annotator(*this);
    __alloc_traits::construct(my_vec.__alloc(),
                              _VSTD::__to_raw_pointer(my_vec.__end_),
                              _VSTD::forward<_Args>(42)...);
    __annotator.__done();
    ++my_vec.__end_;
}
else
    my_vec.__emplace_back_slow_path(_VSTD::forward<_Args>(42)...);
</pre></sub></td>
</tr>
</table>

<a name="fn1">1</a>: This is the implementation on my system, of course.

4. If the function you're expanding is an operator, clang-expand can handle that in just the same way:

<table>
<tr><th colspan="2">Given</th></tr>
<tr valign="top"><td colspan="2"><sub><pre lang="cpp">
struct by_lightning {
  bool operator==(const by_lightning& other) const noexcept {
    return this->circuit == other.circuit;
  }
  short circuit;
};
</pre></sub></td></tr>
<tr><th>Unexpanded</th><th>Expanded</th></tr>
<tr valign="top">
<td><sub><pre lang="cpp">
by_lightning first{1};                                       &nbsp;
by_lightning second{2};
return first == second;
             ^
</pre></sub></td>
<td><sub><pre lang="cpp">
by_lightning first{1};                                       &nbsp;
by_lightning second{2};
return first.circuit == other.circuit;
</pre></sub></td>
</tr>
</table>

## Usage

## Limitations

## Building

## Documentation

Documentation for the project

## License

## Authors

[Peter Goldsborough](http://goldsborough.me) + [cat](https://goo.gl/IpUmJn) :heart:<|MERGE_RESOLUTION|>--- conflicted
+++ resolved
@@ -119,13 +119,8 @@
        ^
 </pre></sub></td>
 <td><sub><pre lang="cpp">
-<<<<<<< HEAD
-std::vector<int> my_vec;
-if (my_vec.__end_ < my_vec.end_cap())
-=======
 std::vector<int> my_vec;                                     &nbsp;
 if (my_vec.__end_ < my_vec.__end_cap())
->>>>>>> 83022516
 {
     __RAII_IncreaseAnnotator __annotator(*this);
     __alloc_traits::construct(my_vec.__alloc(),
